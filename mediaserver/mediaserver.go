//mediaserver is the place we set up the handlers for network requests.

package mediaserver

import (
	"context"
	"encoding/json"
	"errors"
	"fmt"
	"net/http"
	"regexp"
	"strings"

	ethCommon "github.com/ethereum/go-ethereum/common"
	"github.com/ethereum/go-ethereum/logger/glog"
	"github.com/ethereum/go-ethereum/swarm/network/kademlia"
	"github.com/livepeer/go-livepeer/livepeer/network"
	"github.com/livepeer/go-livepeer/livepeer/storage"
	"github.com/livepeer/go-livepeer/livepeer/streaming"
	"github.com/nareix/joy4/av"
	"github.com/nareix/joy4/av/avutil"

	"github.com/livepeer/lpms"
	lpmsStream "github.com/livepeer/lpms/stream"
	streamingVizClient "github.com/livepeer/streamingviz/client"
	"github.com/nareix/joy4/av/pubsub"
)

var ErrNotFound = errors.New("NotFound")

func StartLPMS(rtmpPort string, httpPort string, srsRtmpPort string, srsHttpPort string, streamer *streaming.Streamer,
	forwarder storage.CloudStore, streamdb *network.StreamDB, viz *streamingVizClient.Client, hive *network.Hive, ffmpegPath string) {

	server := lpms.New(rtmpPort, httpPort, srsRtmpPort, srsHttpPort, ffmpegPath)
	server.HandleHLSPlay(
		func(reqPath string) (*lpmsStream.HLSBuffer, error) {
			var strmID string
			regex, _ := regexp.Compile("\\/stream\\/([[:alpha:]]|\\d)*")
			match := regex.FindString(reqPath)
			if match != "" {
				strmID = strings.Replace(match, "/stream/", "", -1)
			}

			//Validate the stream ID format
			sid := streaming.StreamID(strmID)
<<<<<<< HEAD
			nodeID, streamID := sid.SplitComponents()
=======
			_, streamID := sid.SplitComponents()
>>>>>>> 3f395ef5

			if strmID == "" || streamID == "" {
				glog.Errorf("Cannot find stream for %v", reqPath)
				return nil, errors.New("Stream Not Found")
			}

			strm := streamer.GetNetworkStream(streaming.StreamID(strmID))
			if strm == nil {
				if streamer.SelfAddress != nodeID {
					glog.Infof("Cannot find HLS stream:%v locally, forwarding request to the newtork", strmID)
					forwarder.Stream(strmID, kademlia.Address(ethCommon.HexToHash("")), lpmsStream.HLS)
				} else {
					glog.Infof("Cannot find HLS stream:%v, returning 404", strmID)
					return nil, ErrNotFound
				}
			} else {
				// glog.Infof("Found HLS stream:%v locally", strmID)
			}

			hlsBuffer := streamer.GetHLSMuxer(strmID)
			if hlsBuffer == nil {
				glog.Infof("Creating new HLS buffer")
				hlsBuffer = lpmsStream.NewHLSBuffer()
				ctx := context.Background()
				subID := "local"
				err := streamer.SubscribeToHLSStream(ctx, strmID, subID, hlsBuffer)
				if err != nil {
					glog.Errorf("Error subscribing to hls stream:%v", reqPath)
					return nil, err
				}
			}
			// glog.Infof("Buffer subscribed to local stream:%v ", strmID)

			return hlsBuffer.(*lpmsStream.HLSBuffer), nil
		})

	server.HandleRTMPPublish(
		//getStreamID
		func(reqPath string) (string, error) {
			return "", nil
		},
		//getStream
		func(reqPath string) (lpmsStream.Stream, lpmsStream.Stream, error) {
			var rtmpStream lpmsStream.Stream
			var hlsStream lpmsStream.Stream

			if strings.HasPrefix(reqPath, "/stream/") {
				var strmID string
				regex, _ := regexp.Compile("\\/stream\\/([[:alpha:]]|\\d)*")
				match := regex.FindString(reqPath)
				if match != "" {
					strmID = strings.Replace(match, "/stream/", "", -1)
				}
				if strmID != "" {
					rtmpStream = streamer.GetNetworkStream(streaming.StreamID(strmID))
				}
			}

			if rtmpStream == nil {
				rtmpStream, _ = streamer.AddNewNetworkStream(lpmsStream.RTMP)
			}
			hlsStream, _ = streamer.AddNewNetworkStream(lpmsStream.HLS)
			glog.Infof("RTMP streamID is %v", rtmpStream.GetStreamID())
			glog.Infof("HLS streamID is %v", hlsStream.GetStreamID())

			viz.LogBroadcast(rtmpStream.GetStreamID())
			viz.LogBroadcast(hlsStream.GetStreamID())

			return rtmpStream, hlsStream, nil
		},
		//finishStream
		func(rtmpStrmID string, hlsStrmID string) {
			glog.Infof("Finish Stream - canceling stream (need to implement handler for Done())")
			streamer.DeleteNetworkStream(streaming.StreamID(rtmpStrmID))
			streamer.DeleteNetworkStream(streaming.StreamID(hlsStrmID))
		})

	server.HandleRTMPPlay(
		//getStream
		func(ctx context.Context, reqPath string, dst av.MuxCloser) error {
			glog.Infof("Got req: ", reqPath)

			var strmID string
			regex, _ := regexp.Compile("\\/stream\\/([[:alpha:]]|\\d)*")
			match := regex.FindString(reqPath)
			if match != "" {
				strmID = strings.Replace(match, "/stream/", "", -1)
			}

			if strmID == "" {
				glog.Errorf("Cannot find stream for %v", reqPath)
				return errors.New("Stream Not Found")
			}

			// glog.Infof("Got RTMP streamID as %v", strmID)
			viz.LogConsume(strmID)

			strm := streamer.GetNetworkStream(streaming.StreamID(strmID))
			if strm == nil {
				//Send subscribe request
				glog.Infof("No local RTMP stream found - forwarding request to the network")
				forwarder.Stream(strmID, kademlia.Address(ethCommon.HexToHash("")), lpmsStream.RTMP)
			}
			q := pubsub.NewQueue()
			subID := streaming.RandomStreamID().Str()

			err := streamer.SubscribeToRTMPStream(ctx, strmID, subID, q)
			if err != nil {
				glog.Errorf("Error subscribing to stream %v", err)
				return err
			}

			ec := make(chan error)
			go func() { ec <- avutil.CopyFile(dst, q.Oldest()) }()
			select {
			case err := <-ec:
				streamer.UnsubscribeToRTMPStream(strmID, subID)
				glog.Errorf("Error copying to local player: %v", err)
				forwarder.StopStream(strmID, kademlia.Address(ethCommon.HexToHash("")), lpmsStream.RTMP) //This could fail if it's a local stream, but it's ok.
				return err
			}
		})

	http.HandleFunc("/createStream", func(w http.ResponseWriter, r *http.Request) {
		newRTMPStream, _ := streamer.AddNewNetworkStream(lpmsStream.RTMP)
		res := map[string]string{"streamID": newRTMPStream.GetStreamID()}

		js, err := json.Marshal(res)
		if err != nil {
			http.Error(w, err.Error(), http.StatusInternalServerError)
			return
		}

		glog.Info("Created Stream: %v", js)
		w.Header().Set("Content-Type", "application/json")
		w.Write(js)
	})

	http.HandleFunc("/localStreams", func(w http.ResponseWriter, r *http.Request) {
		streams := streamer.GetAllNetworkStreams()
		ret := make([]map[string]string, 0, len(streams))
		for _, s := range streamer.GetAllNetworkStreams() {
			sid := streaming.StreamID(s.GetStreamID())
			nodeID, _ := sid.SplitComponents()
			var source string
<<<<<<< HEAD

			if nodeID == streamer.SelfAddress {
				source = "local"
			} else {
				source = fmt.Sprintf("%v", nodeID)
			}

			if s.Format == lpmsStream.HLS {
				ret = append(ret, map[string]string{"format": "rtmp", "streamID": s.GetStreamID(), "source": source})
			} else {
				ret = append(ret, map[string]string{"format": "hls", "streamID": s.GetStreamID(), "source": source})
=======
			if nodeID == streamer.SelfAddress {
				source = "local"
			} else {
				source = nodeID.Str()
			}
			if s.Format == lpmsStream.HLS {
				ret = append(ret, map[string]string{"format": "hls", "streamID": s.GetStreamID(), "source": source})
			} else {
				ret = append(ret, map[string]string{"format": "rtmp", "streamID": s.GetStreamID(), "source": source})
>>>>>>> 3f395ef5
			}
		}

		js, err := json.Marshal(ret)
		if err != nil {
			http.Error(w, err.Error(), http.StatusInternalServerError)
			return
		}

		w.Header().Set("Content-Type", "application/json")
		w.Write(js)
	})

	http.HandleFunc("/peersCount", func(w http.ResponseWriter, r *http.Request) {
		c := hive.PeersCount()
		ret := make(map[string]int)
		ret["count"] = c

		js, err := json.Marshal(ret)
		if err != nil {
			http.Error(w, err.Error(), http.StatusInternalServerError)
			return
		}

		w.Header().Set("Content-Type", "application/json")
		w.Write(js)
	})

	fs := http.FileServer(http.Dir("static"))
	fmt.Println("Serving static files from: ", fs)
	http.Handle("/static/", http.StripPrefix("/static/", fs))
	http.HandleFunc("/", func(w http.ResponseWriter, r *http.Request) {
		http.Redirect(w, r, "/static/broadcast.html", 301)
	})

	server.Start()
}<|MERGE_RESOLUTION|>--- conflicted
+++ resolved
@@ -43,11 +43,7 @@
 
 			//Validate the stream ID format
 			sid := streaming.StreamID(strmID)
-<<<<<<< HEAD
 			nodeID, streamID := sid.SplitComponents()
-=======
-			_, streamID := sid.SplitComponents()
->>>>>>> 3f395ef5
 
 			if strmID == "" || streamID == "" {
 				glog.Errorf("Cannot find stream for %v", reqPath)
@@ -193,7 +189,6 @@
 			sid := streaming.StreamID(s.GetStreamID())
 			nodeID, _ := sid.SplitComponents()
 			var source string
-<<<<<<< HEAD
 
 			if nodeID == streamer.SelfAddress {
 				source = "local"
@@ -202,20 +197,9 @@
 			}
 
 			if s.Format == lpmsStream.HLS {
-				ret = append(ret, map[string]string{"format": "rtmp", "streamID": s.GetStreamID(), "source": source})
-			} else {
-				ret = append(ret, map[string]string{"format": "hls", "streamID": s.GetStreamID(), "source": source})
-=======
-			if nodeID == streamer.SelfAddress {
-				source = "local"
-			} else {
-				source = nodeID.Str()
-			}
-			if s.Format == lpmsStream.HLS {
 				ret = append(ret, map[string]string{"format": "hls", "streamID": s.GetStreamID(), "source": source})
 			} else {
 				ret = append(ret, map[string]string{"format": "rtmp", "streamID": s.GetStreamID(), "source": source})
->>>>>>> 3f395ef5
 			}
 		}
 
